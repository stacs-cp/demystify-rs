--- conflicted
+++ resolved
@@ -1,4 +1,4 @@
-use std::collections::{BTreeMap, BTreeSet};
+use std::collections::{BTreeMap, BTreeSet, HashSet};
 
 use itertools::Itertools;
 use rustsat::types::Lit;
@@ -156,18 +156,53 @@
             return muses;
         }
 
-<<<<<<< HEAD
-        if muses[0].1.len() as i64 <= self.config.merge_small_threshold {
+        if muses[0].mus_len() as i64 <= self.config.merge_small_threshold {
             return muses;
-=======
-        if let Some(min) = self.config.merge_small_threshold {
-            if muses[0].mus_len() as i64 <= min {
-                return muses;
-            }
->>>>>>> 942d2dfb
         }
 
         vec![muses[0].clone()]
+    }
+
+    pub fn get_all_lits_in_scope_for_mus(&mut self, base: Lit, mus: &Vec<Lit>) -> Vec<Lit> {
+        // First get all lits in the scopes of all constraints in the MUS
+        let mut lits = HashSet::new();
+
+        for m in mus {
+            for l in self.psolve.puzzleparse().varlits_in_con.get(&m).unwrap() {
+                lits.insert(*l);
+            }
+        }
+
+        // Then get the vars of all those lits
+        let mut vars = HashSet::new();
+
+        for l in lits {
+            for pl in self.psolve.puzzleparse().invlitmap.get(&l).unwrap() {
+                vars.insert(pl.var());
+            }
+        }
+
+        // Then get the lits we still need to find, and check if they are in any of those variables
+        let mut check_lits = HashSet::new();
+        // This should always be in here, but let's add it just in case something goes wrong.
+        check_lits.insert(base);
+
+        for l in self.psolve.get_provable_varlits().clone() {
+            // Get all variables which refer to that literal
+            for pl in self.psolve.puzzleparse().invlitmap.get(&l).unwrap() {
+                if vars.contains(&pl.var()) {
+                    check_lits.insert(l);
+                }
+            }
+        }
+
+        check_lits.iter().cloned().collect_vec()
+    }
+
+    pub fn get_all_lits_solved_by_mus(&mut self, base: Lit, mus: &Vec<Lit>) -> Vec<Lit> {
+        let candidates = self.get_all_lits_in_scope_for_mus(base, mus);
+
+        candidates
     }
 
     /// Converts a MUS to a user-friendly MUS representation.
@@ -258,7 +293,7 @@
                 }
             }
 
-            if !muses.is_empty() && muses[0].1.len() as i64 <= self.config.skip_small_threshold {
+            if !muses.is_empty() && muses[0].mus_len() as i64 <= self.config.skip_small_threshold {
                 continue 'litloop;
             }
             // Map the 'muses' to a user-friendly representation
